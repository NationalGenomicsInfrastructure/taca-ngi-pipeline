""" Unit tests for the deliver commands """

import __builtin__
import json
# noinspection PyPackageRequirements
import mock
import os
import shutil
import signal
import taca_ngi_pipeline.utils.filesystem
import tempfile
import unittest

from ngi_pipeline.database import classes as db
from taca_ngi_pipeline.deliver import deliver
from taca.utils.filesystem import create_folder
from taca.utils.misc import hashfile
from taca.utils.transfer import SymlinkError, SymlinkAgent

SAMPLECFG = {
    'deliver': {
        'analysispath': '<ROOTDIR>/ANALYSIS',
        'datapath': '<ROOTDIR>/DATA',
        'stagingpath': '<ROOTDIR>/STAGING',
        'deliverypath': '<ROOTDIR>/DELIVERY_DESTINATION',
        'operator': 'operator@domain.com',
<<<<<<< HEAD
        'logpath': '<ROOTDIR>/ANALYSIS/logs',
        'reportpath': '<ANALYSISPATH>',
        'deliverystatuspath': '<ANALYSISPATH>',
=======
        'logpath': '_ROOTDIR_/ANALYSIS/logs',
        'reportpath': '_ANALYSISPATH_',
        'report_aggregate': 'ngi_reports ign_aggregate_report -n uppsala',
        'report_sample': 'ngi_reports ign_sample_report -n uppsala',
        'deliverystatuspath': '_ANALYSISPATH_',
>>>>>>> 38525cc2
        'hash_algorithm': 'md5',
        'files_to_deliver': [
            ['<ANALYSISPATH>/level0_folder?_file*',
             '<STAGINGPATH>'],
            ['<ANALYSISPATH>/level1_folder2',
             '<STAGINGPATH>'],
            ['<ANALYSISPATH>/*folder0/*/*_file?',
             '<STAGINGPATH>'],
            ['<ANALYSISPATH>/*/<SAMPLEID>_folder?_file0',
             '<STAGINGPATH>'],
            ['<ANALYSISPATH>/*/*/this-file-does-not-exist',
             '<STAGINGPATH>'],
            ['<ANALYSISPATH>/level0_folder0_file0',
             '<STAGINGPATH>'],
            ['<DATAPATH>/level1_folder1/level2_folder1/level3_folder1',
             '<STAGINGPATH>'],
            ['<DATAPATH>/level1_folder1/level1_folder1_file1.md5',
             '<STAGINGPATH>'],
        ]}}

SAMPLEENTRY = json.loads(
    '{"delivery_status": "this-is-the-sample-delivery-status", '
    '"analysis_status": "this-is-the-sample-analysis-status", '
    '"sampleid": "NGIU-S001"}')
PROJECTENTRY = json.loads(
    '{"delivery_status": "this-is-the-project-delivery-status", '
    '"analysis_status": "this-is-the-project-analysis-status", '
    '"projectid": "NGIU-P001", '
    '"uppnex_id": "a2099999"}')
PROJECTENTRY['samples'] = [SAMPLEENTRY]


class TestDeliverer(unittest.TestCase):
    @classmethod
    def setUpClass(cls):
        cls.nfolders = 3
        cls.nfiles = 3
        cls.nlevels = 3
        cls.rootdir = tempfile.mkdtemp(prefix="test_taca_deliver_")

    @classmethod
    def tearDownClass(cls):
        shutil.rmtree(cls.rootdir, ignore_errors=True)

    def setUp(self):
        with mock.patch.object(deliver.db, 'dbcon', autospec=db.CharonSession) as dbmock:
            self.casedir = tempfile.mkdtemp(prefix="case_", dir=self.rootdir)
            self.projectid = 'NGIU-P001'
            self.sampleid = 'NGIU-S001'
            self.dbmock = dbmock
            self.deliverer = deliver.Deliverer(
                self.projectid,
                self.sampleid,
                rootdir=self.casedir,
                **SAMPLECFG['deliver'])
            self.create_content(
                self.deliverer.expand_path(self.deliverer.analysispath))
            self.create_content(
                self.deliverer.expand_path(self.deliverer.datapath))

    def tearDown(self):
        shutil.rmtree(self.casedir, ignore_errors=True)

    def create_content(self, parentdir, level=0, folder=0):
        if not os.path.exists(parentdir):
            os.mkdir(parentdir)
        for nf in xrange(self.nfiles):
            open(
                os.path.join(
                    parentdir,
                    "level{}_folder{}_file{}".format(level, folder, nf)),
                'w').close()
        if level == self.nlevels:
            return
        level += 1
        for nd in xrange(self.nfolders):
            self.create_content(
                os.path.join(
                    parentdir,
                    "level{}_folder{}".format(level, nd)),
                level,
                nd)

    def test_fetch_db_entry(self):
        """ db_entry in parent class must not be called directly """
        with self.assertRaises(NotImplementedError):
            self.deliverer.db_entry()

    def test_update_sample_delivery(self):
        """ update_delivery_status in parent class must not be called directly
        """
        with self.assertRaises(NotImplementedError):
            self.deliverer.update_delivery_status()

    @mock.patch.object(
        deliver.db.db.CharonSession,
        'project_create',
        return_value="mocked return value")
    def test_wrap_database_query(self, dbmock):
        self.assertEqual(
            deliver.db._wrap_database_query(
                deliver.db.dbcon().project_create,
                "funarg1",
                funarg2="funarg2"),
            "mocked return value")
        dbmock.assert_called_with(
            "funarg1",
            funarg2="funarg2")
        dbmock.side_effect = db.CharonError("mocked error")
        with self.assertRaises(deliver.db.DatabaseError):
            deliver.db._wrap_database_query(
                deliver.db.dbcon().project_create,
                "funarg1",
                funarg2="funarg2")

    def test_gather_files1(self):
        """ Gather files in the top directory """
        expected = [
            os.path.join(
                self.deliverer.expand_path(self.deliverer.analysispath),
                "level0_folder0_file{}".format(n))
            for n in xrange(self.nfiles)]
        pattern = SAMPLECFG['deliver']['files_to_deliver'][0]
        self.deliverer.files_to_deliver = [pattern]
        self.assertItemsEqual(
            [p for p, _, _ in self.deliverer.gather_files()],
            expected)

    def test_gather_files2(self):
        """ Gather a folder in the top directory """
        expected = [os.path.join(d, f) for d, _, files in os.walk(
            os.path.join(
                self.deliverer.expand_path(self.deliverer.analysispath),
                "level1_folder2")) for f in files]
        pattern = SAMPLECFG['deliver']['files_to_deliver'][1]
        self.deliverer.files_to_deliver = [pattern]
        self.assertItemsEqual(
            [p for p, _, _ in self.deliverer.gather_files()],
            expected)

    def test_gather_files3(self):
        """ Gather the files two levels down """
        expected = ["level2_folder{}_file{}".format(m, n)
                    for m in xrange(self.nfolders)
                    for n in xrange(self.nfiles)]
        pattern = SAMPLECFG['deliver']['files_to_deliver'][2]
        self.deliverer.files_to_deliver = [pattern]
        self.assertItemsEqual(
            [os.path.basename(p) for p, _, _ in self.deliverer.gather_files()],
            expected)

    def test_gather_files4(self):
        """ Replace the SAMPLE keyword in pattern """
        expected = ["level1_folder{}_file0".format(n)
                    for n in xrange(self.nfolders)]
        pattern = SAMPLECFG['deliver']['files_to_deliver'][3]
        self.deliverer.files_to_deliver = [pattern]
        self.deliverer.sampleid = "level1"
        self.assertItemsEqual(
            [os.path.basename(p) for p, _, _ in self.deliverer.gather_files()],
            expected)

    def test_gather_files5(self):
        """ Do not pick up non-existing file """
        expected = []
        pattern = SAMPLECFG['deliver']['files_to_deliver'][4]
        self.deliverer.files_to_deliver = [pattern]
        self.assertItemsEqual(
            [os.path.basename(p) for p, _, _ in self.deliverer.gather_files()],
            expected)

    def test_gather_files6(self):
        """ Checksum should be cached in checksum file """
        pattern = SAMPLECFG['deliver']['files_to_deliver'][5]
        self.deliverer.files_to_deliver = [pattern]
        # create a checksum file and assert that it was used as a cache
        checksumfile = "{}.{}".format(
            self.deliverer.expand_path(pattern[0]),
            self.deliverer.hash_algorithm)
        exp_checksum = "this checksum should be cached"
        with open(checksumfile, 'w') as fh:
            fh.write(exp_checksum)
        for _, _, obs_checksum in self.deliverer.gather_files():
            self.assertEqual(
                obs_checksum,
                exp_checksum,
                "checksum '{}' from cache file was not picked up: '{}'".format(
                    obs_checksum, exp_checksum))
        os.unlink(checksumfile)
        # assert that the checksum file is created as expected
        for spath, _, exp_checksum in self.deliverer.gather_files():
            checksumfile = "{}.{}".format(spath, self.deliverer.hash_algorithm)
            self.assertTrue(os.path.exists(checksumfile),
                            "checksum cache file was not created")
            with open(checksumfile, 'r') as fh:
                obs_checksum = fh.next()
            self.assertEqual(obs_checksum, exp_checksum,
                             "cached and returned checksums did not match")
            os.unlink(checksumfile)
        exp_checksum = "mocked-digest"
        with mock.patch.object(
                taca_ngi_pipeline.utils.filesystem, 'hashfile', return_value=exp_checksum):
            # ensure that a thrown IOError when writing checksum cache file is handled gracefully
            # mock hashfile's call to open builtin
            with mock.patch.object(__builtin__, 'open', side_effect=IOError("mocked IOError")) as iomock:
                for spath, _, obs_checksum in self.deliverer.gather_files():
                    checksumfile = "{}.{}".format(
                        spath, self.deliverer.hash_algorithm)
                    self.assertFalse(os.path.exists(checksumfile),
                                     "checksum cache file should not have been created")
                    self.assertTrue(iomock.call_count == 2, "open should have been "
                                                            "called twice on checksum cache file")
                    self.assertEqual(
                        exp_checksum,
                        obs_checksum, "observed checksum doesn't match expected")
            # ensure that a digest that shouldn't be cached are not written to file
            tpat = list(pattern)
            tpat.append({'no_digest_cache': True})
            self.deliverer.files_to_deliver = [tpat]
            for spath, _, obs_checksum in self.deliverer.gather_files():
                checksumfile = "{}.{}".format(spath, self.deliverer.hash_algorithm)
                self.assertFalse(os.path.exists(checksumfile), "checksum cache file should not have been created")
                self.assertEqual(exp_checksum, obs_checksum, "observed cheksum doesn't match expected")

    def test_gather_files7(self):
        """ Traverse folders also if they are symlinks """
        dest_path = self.deliverer.expand_path(
            os.path.join(
                self.deliverer.datapath,
                "level1_folder1",
                "level2_folder1",
                "level3_folder1"))
        sa = SymlinkAgent(
            src_path=self.deliverer.expand_path(
                os.path.join(
                    self.deliverer.analysispath,
                    "level1_folder0",
                    "level2_folder0",
                    "level3_folder0")),
            dest_path=os.path.join(dest_path, "level3_folder0"),
            relative=False)
        self.assertTrue(
            sa.transfer(),
            "failed when setting up test")

        expected = [os.path.join(dest_path, "level3_folder1_file{}".format(n))
                    for n in xrange(self.nfiles)]
        expected.extend([os.path.join(dest_path, "level3_folder0", "level3_folder0_file{}".format(n))
                         for n in xrange(self.nfiles)])
        pattern = SAMPLECFG['deliver']['files_to_deliver'][6]
        self.deliverer.files_to_deliver = [pattern]
        self.assertItemsEqual(
            [p for p, _, _ in self.deliverer.gather_files()],
            expected)

    def test_gather_files8(self):
        """ Skip checksum files """
        expected = []
        pattern = SAMPLECFG['deliver']['files_to_deliver'][7]
        self.deliverer.files_to_deliver = [pattern]
        open(self.deliverer.expand_path(pattern[0]), 'w').close()
        self.assertItemsEqual(
            [obs for obs in self.deliverer.gather_files()],
            expected)

    def test_gather_files9(self):
        """ Do not attempt to process broken symlinks """
        expected = []
        pattern = SAMPLECFG['deliver']['files_to_deliver'][5]
        spath = self.deliverer.expand_path(pattern[0])
        os.unlink(spath)
        os.symlink(
            os.path.join(
                os.path.dirname(spath),
                "this-file-does-not-exist"),
            spath)
        self.deliverer.files_to_deliver = [pattern]
        observed = [p for p, _, _ in self.deliverer.gather_files()]
        self.assertItemsEqual(observed, expected)

    def test_gather_files10(self):
        """ A missing required file should throw an error """
        pattern = list(SAMPLECFG['deliver']['files_to_deliver'][5])
        pattern.append({'required': True})
        spath = self.deliverer.expand_path(pattern[0])
        os.unlink(spath)
        os.symlink(
            os.path.join(
                os.path.dirname(spath),
                "this-file-does-not-exist"),
            spath)
        self.deliverer.files_to_deliver = [pattern]
        # assert broken symlink raises exception
        with self.assertRaises(deliver.fs.FileNotFoundException):
            list(self.deliverer.gather_files())
        # assert missing file raises exception
        os.unlink(spath)
        with self.assertRaises(deliver.fs.PatternNotMatchedException):
            list(self.deliverer.gather_files())
        # assert exception not raised if file is not required
        self.deliverer.files_to_deliver = [pattern[0:2]]
        self.assertListEqual([], list(self.deliverer.gather_files()), "empty result expected for missing file")

    def test_stage_delivery1(self):
        """ The correct folder structure should be created and exceptions 
            handled gracefully
        """
        gathered_files = (
            os.path.join(
                self.deliverer.expand_path(self.deliverer.analysispath),
                "level1_folder1",
                "level2_folder0",
                "level2_folder0_file1"),
            os.path.join(
                self.deliverer.expand_path(self.deliverer.stagingpath),
                "level1_folder1_link",
                "level2_folder0_link",
                "level2_folder0_file1_link"),
            "this-is-the-file-hash")
        with mock.patch.object(deliver, 'create_folder', return_value=False):
            with self.assertRaises(deliver.DelivererError):
                self.deliverer.stage_delivery()
        with mock.patch.object(
                deliver.Deliverer, 'gather_files', return_value=[gathered_files]):
            self.deliverer.stage_delivery()
            expected = os.path.join(
                self.deliverer.expand_path(self.deliverer.stagingpath),
                gathered_files[1])
            self.assertTrue(
                os.path.exists(expected),
                "Expected staged file does not exist")
            self.assertTrue(
                os.path.islink(expected),
                "Staged file is not a link")
            self.assertTrue(
                os.path.exists(self.deliverer.staging_digestfile()),
                "Digestfile does not exist in staging directory")
            with mock.patch.object(
                    deliver.transfer.SymlinkAgent,
                    'transfer',
                    side_effect=SymlinkError("mocked error")):
                self.assertTrue(self.deliverer.stage_delivery())

    def test_stage_delivery2(self):
        """ A single file should be staged correctly
        """
        pattern = SAMPLECFG['deliver']['files_to_deliver'][5]
        expected = os.path.join(
            self.deliverer.expand_path(self.deliverer.stagingpath),
            "level0_folder0_file0")
        self.deliverer.files_to_deliver = [pattern]
        self.deliverer.stage_delivery()
        self.assertTrue(os.path.exists(expected),
                        "The expected file was not staged")

    def test_stage_delivery3(self):
        """ Stage a folder and its subfolders in the top directory """
        expected = [
            os.path.join(
                self.deliverer.expand_path(self.deliverer.stagingpath),
                os.path.relpath(
                    os.path.join(d, f),
                    self.deliverer.expand_path(self.deliverer.analysispath)))
            for d, _, files in os.walk(
                os.path.join(
                    self.deliverer.expand_path(self.deliverer.analysispath),
                    "level1_folder2"))
            for f in files]
        pattern = SAMPLECFG['deliver']['files_to_deliver'][1]
        self.deliverer.files_to_deliver = [pattern]
        self.deliverer.stage_delivery()
        self.assertItemsEqual(
            [os.path.exists(e) for e in expected],
            [True for _ in xrange(len(expected))])

    def test_expand_path(self):
        """ Paths should expand correctly """
        cases = [
            ["this-path-should-not-be-touched",
             "this-path-should-not-be-touched",
             "a path without placeholders was modified"],
            ["this-path-<SHOULD>-be-touched",
             "this-path-was-to-be-touched",
             "a path with placeholders was not correctly modified"],
            ["this-path-<SHOULD>-be-touched-<MULTIPLE>",
             "this-path-was-to-be-touched-twice",
             "a path with multiple placeholders was not correctly modified"],
            ["this-path-should-<not>-be-touched",
             "this-path-should-<not>-be-touched",
             "a path without valid placeholders was modified"],
            [None, None, "a None path should be handled without exceptions"]]
        self.deliverer.should = 'was-to'
        self.deliverer.multiple = 'twice'
        for case, exp, msg in cases:
            self.assertEqual(self.deliverer.expand_path(case), exp, msg)
        with self.assertRaises(deliver.DelivererError):
            self.deliverer.expand_path("this-path-<WONT>-be-touched")

    def test_acknowledge_sample_delivery(self):
        """ A delivery acknowledgement should be written if requirements are met
        """
        # without the deliverystatuspath attribute, no acknowledgement should be written
        del self.deliverer.deliverystatuspath
        self.deliverer.acknowledge_delivery()
        ackfile = os.path.join(
            self.deliverer.expand_path(SAMPLECFG['deliver']['deliverystatuspath']),
            "{}_delivered.ack".format(self.sampleid))
        self.assertFalse(os.path.exists(ackfile),
                         "delivery acknowledgement was created but it shouldn't have been")
        # with the deliverystatuspath attribute, acknowledgement should be written with the supplied timestamp
        self.deliverer.deliverystatuspath = SAMPLECFG['deliver']['deliverystatuspath']
        for t in [deliver._timestamp(), "this-is-a-timestamp"]:
            self.deliverer.acknowledge_delivery(tstamp=t)
            self.assertTrue(os.path.exists(ackfile),
                            "delivery acknowledgement not created")
            with open(ackfile, 'r') as fh:
                self.assertEquals(t, fh.read().strip(),
                                  "delivery acknowledgement did not match expectation")
            os.unlink(ackfile)


class TestProjectDeliverer(unittest.TestCase):
    @classmethod
    def setUpClass(cls):
        cls.rootdir = tempfile.mkdtemp(prefix="test_taca_deliver_")

    @classmethod
    def tearDownClass(cls):
        shutil.rmtree(cls.rootdir, ignore_errors=True)

    def setUp(self):
        with mock.patch.object(deliver.db, 'dbcon', autospec=db.CharonSession):
            self.casedir = tempfile.mkdtemp(prefix="case_", dir=self.rootdir)
            self.projectid = 'NGIU-P001'
            self.deliverer = deliver.ProjectDeliverer(
                self.projectid,
                rootdir=self.casedir,
                **SAMPLECFG['deliver'])

    def tearDown(self):
        shutil.rmtree(self.casedir)

    def test_init(self):
        """ A ProjectDeliverer should initiate properly """
        self.assertIsInstance(
            getattr(self, 'deliverer'),
            deliver.ProjectDeliverer)

    @mock.patch.object(
        deliver.db.db.CharonSession,
        'project_update',
        return_value="mocked return value")
    def test_update_delivery_status(self, dbmock):
        """ Updating the delivery status for a project """
        self.assertEquals(
            self.deliverer.update_delivery_status(),
            "mocked return value")
        dbmock.assert_called_with(
            self.projectid,
            delivery_status="DELIVERED")

    def test_catching_sigint(self):
        """ SIGINT should raise DelivererInterruptedError
        """
        with self.assertRaises(deliver.DelivererInterruptedError):
            os.kill(os.getpid(), signal.SIGINT)

    def test_catching_sigterm(self):
        """ SIGTERM should raise DelivererInterruptedError
        """
        with self.assertRaises(deliver.DelivererInterruptedError):
            os.kill(os.getpid(), signal.SIGTERM)

    def test_acknowledge_project_delivery(self):
        """ A project delivery acknowledgement should be written to disk """
        self.deliverer.acknowledge_delivery()
        ackfile = os.path.join(
            self.deliverer.expand_path(SAMPLECFG['deliver']['deliverystatuspath']),
            "{}_delivered.ack".format(self.projectid))
        self.assertTrue(os.path.exists(ackfile),
                        "delivery acknowledgement not created")

    @mock.patch.object(
        deliver.db.db.CharonSession, 'project_get', return_value=PROJECTENTRY)
    def test_get_delivery_status(self, dbmock):
        """ retrieving delivery_status and analysis_status from db """
        self.assertEquals(
            self.deliverer.get_delivery_status(),
            PROJECTENTRY.get('delivery_status'))
        dbmock.assert_called_with(PROJECTENTRY['projectid'])
        self.assertEquals(
            self.deliverer.get_analysis_status(),
            PROJECTENTRY.get('analysis_status'))
        dbmock.assert_called_with(PROJECTENTRY['projectid'])

    def test_all_samples_delivered(self):
        """ retrieving all_samples_delivered status """
        with mock.patch.object(deliver.db.db.CharonSession, 'project_get_samples',
                               return_value=PROJECTENTRY) as dbmock:
            self.assertFalse(
                self.deliverer.all_samples_delivered(),
                "all samples should not be listed as delivered")
            dbmock.assert_called_with(PROJECTENTRY['projectid'])
        PROJECTENTRY['samples'][0]['delivery_status'] = 'DELIVERED'
        with mock.patch.object(deliver.db.db.CharonSession, 'project_get_samples',
                               return_value=PROJECTENTRY) as dbmock:
            self.assertTrue(
                self.deliverer.all_samples_delivered(),
                "all samples should not be listed as delivered")
            dbmock.assert_called_with(PROJECTENTRY['projectid'])
        PROJECTENTRY['samples'] = [SAMPLEENTRY]

    def test_create_project_report(self):
        """ creating the project report """
        with mock.patch.object(deliver,'call_external_command') as syscall:
            self.deliverer.create_report()
            self.assertEqual(
                " ".join(syscall.call_args[0][0]),
                SAMPLECFG['deliver']['report_aggregate'])

class TestSampleDeliverer(unittest.TestCase):
    @classmethod
    def setUpClass(cls):
        cls.rootdir = tempfile.mkdtemp(prefix="test_taca_deliver_")

    @classmethod
    def tearDownClass(cls):
        shutil.rmtree(cls.rootdir, ignore_errors=True)

    def setUp(self):
        with mock.patch.object(deliver.db, 'dbcon', autospec=db.CharonSession):
            self.casedir = tempfile.mkdtemp(prefix="case_", dir=self.rootdir)
            self.projectid = 'NGIU-P001'
            self.sampleid = 'NGIU-S001'
            self.deliverer = deliver.SampleDeliverer(
                self.projectid,
                self.sampleid,
                rootdir=self.casedir,
                **SAMPLECFG['deliver'])

    def tearDown(self):
        shutil.rmtree(self.casedir, ignore_errors=True)

    def test_init(self):
        """ A SampleDeliverer should initiate properly """
        self.assertIsInstance(
            getattr(self, 'deliverer'),
            deliver.SampleDeliverer)

    @mock.patch.object(
        deliver.db.db.CharonSession, 'project_get', return_value=PROJECTENTRY)
    def test_fetch_uppnexid(self, dbmock):
        """ A SampleDeliverer should be able to fetch the Uppnex ID for the 
            project
        """
        # if an uppnexid is given in the configuration, it should be used and the database should not be queried
        deliverer = deliver.SampleDeliverer(
            self.projectid,
            self.sampleid,
            rootdir=self.casedir,
            uppnexid="this-is-the-uppnexid",
            **SAMPLECFG['deliver'])
        self.assertEquals(deliverer.uppnexid, "this-is-the-uppnexid")
        self.assertFalse(dbmock.called,
                         "the database should not have been queried")
        # if an uppnexid is not supplied in the config, the database should be consulted
        deliverer = deliver.SampleDeliverer(
            self.projectid,
            self.sampleid,
            rootdir=self.casedir,
            **SAMPLECFG['deliver'])
        self.assertEquals(deliverer.uppnexid, PROJECTENTRY['uppnex_id'])
        dbmock.assert_called_once_with(self.projectid)

    @mock.patch.object(
        deliver.db.db.CharonSession,
        'sample_update',
        return_value="mocked return value")
    def test_update_delivery_status(self, dbmock):
        """ Updating the delivery status for a sample """
        self.assertEquals(
            self.deliverer.update_delivery_status(),
            "mocked return value")
        dbmock.assert_called_with(
            self.projectid,
            self.sampleid,
            delivery_status="DELIVERED")

    def test_catching_sigint(self):
        """ SIGINT should raise DelivererInterruptedError
        """
        with self.assertRaises(deliver.DelivererInterruptedError):
            os.kill(os.getpid(), signal.SIGINT)

    def test_catching_sigterm(self):
        """ SIGTERM should raise DelivererInterruptedError
        """
        with self.assertRaises(deliver.DelivererInterruptedError):
            os.kill(os.getpid(), signal.SIGTERM)

    def test_deliver_sample1(self):
        """ transfer a sample using rsync
        """
        # create some content to transfer
        digestfile = self.deliverer.staging_digestfile()
        filelist = self.deliverer.staging_filelist()
        basedir = os.path.dirname(digestfile)
        create_folder(basedir)
        expected = []
        with open(digestfile, 'w') as dh, open(filelist, 'w') as fh:
            curdir = basedir
            for d in xrange(4):
                if d > 0:
                    curdir = os.path.join(curdir, "folder{}".format(d))
                    create_folder(curdir)
                for n in xrange(5):
                    fpath = os.path.join(curdir, "file{}".format(n))
                    open(fpath, 'w').close()
                    rpath = os.path.relpath(fpath, basedir)
                    dh.write("{}  {}\n".format(
                        hashfile(fpath, hasher=self.deliverer.hash_algorithm),
                        rpath))
                    if n < 3:
                        expected.append(rpath)
                        fh.write("{}\n".format(rpath))
            rpath = os.path.basename(digestfile)
            expected.append(rpath)
            fh.write("{}\n".format(rpath))
        # transfer the listed content
        destination = self.deliverer.expand_path(self.deliverer.deliverypath)
        create_folder(os.path.dirname(destination))
        self.assertTrue(self.deliverer.do_delivery(), "failed to deliver sample")
        # list the trasferred files relative to the destination
        observed = [os.path.relpath(os.path.join(d, f), destination)
                    for d, _, files in os.walk(destination) for f in files]
        self.assertItemsEqual(observed, expected)

    def test_acknowledge_sample_delivery(self):
        """ A sample delivery acknowledgement should be written to disk """
        ackfile = os.path.join(
            self.deliverer.expand_path(SAMPLECFG['deliver']['deliverystatuspath']),
            "{}_delivered.ack".format(self.sampleid))
        self.deliverer.acknowledge_delivery()
        self.assertTrue(os.path.exists(ackfile),
                        "delivery acknowledgement not created")

    @mock.patch.object(
        deliver.db.db.CharonSession, 'sample_get', return_value="mocked return value")
    def test_fetch_db_entry(self, dbmock):
        """ retrieving sample entry from db """
        self.assertEquals(
            self.deliverer.db_entry(),
            "mocked return value")
        dbmock.assert_called_with(self.projectid, self.sampleid)

    @mock.patch.object(
        deliver.db.db.CharonSession, 'sample_get', return_value=SAMPLEENTRY)
    def test_get_delivery_status(self, dbmock):
        """ retrieving delivery_status and analysis_status from db """
        self.assertEquals(
            self.deliverer.get_delivery_status(),
            SAMPLEENTRY.get('delivery_status'))
        dbmock.assert_called_with(self.projectid, SAMPLEENTRY.get('sampleid'))
        self.assertEquals(
            self.deliverer.get_analysis_status(),
            SAMPLEENTRY.get('analysis_status'))
<<<<<<< HEAD
        dbmock.assert_called_with(self.projectid, SAMPLEENTRY.get('sampleid'))
=======
        dbmock.assert_called_with(self.projectid,SAMPLEENTRY.get('sampleid'))

    def test_create_sample_report(self):
        """ creating the sample report """
        with mock.patch.object(deliver,'call_external_command') as syscall:
            self.deliverer.create_report()
            self.assertEqual(
                " ".join(syscall.call_args_list[0][0][0]),
                "{} --samples {}".format(
                    SAMPLECFG['deliver']['report_sample'],
                    self.deliverer.sampleid))
            self.assertEqual(
                " ".join(syscall.call_args_list[1][0][0][:-1]),
                "{} --samples_extra".format(
                    SAMPLECFG['deliver']['report_aggregate']))
>>>>>>> 38525cc2
<|MERGE_RESOLUTION|>--- conflicted
+++ resolved
@@ -24,17 +24,11 @@
         'stagingpath': '<ROOTDIR>/STAGING',
         'deliverypath': '<ROOTDIR>/DELIVERY_DESTINATION',
         'operator': 'operator@domain.com',
-<<<<<<< HEAD
         'logpath': '<ROOTDIR>/ANALYSIS/logs',
         'reportpath': '<ANALYSISPATH>',
         'deliverystatuspath': '<ANALYSISPATH>',
-=======
-        'logpath': '_ROOTDIR_/ANALYSIS/logs',
-        'reportpath': '_ANALYSISPATH_',
         'report_aggregate': 'ngi_reports ign_aggregate_report -n uppsala',
         'report_sample': 'ngi_reports ign_sample_report -n uppsala',
-        'deliverystatuspath': '_ANALYSISPATH_',
->>>>>>> 38525cc2
         'hash_algorithm': 'md5',
         'files_to_deliver': [
             ['<ANALYSISPATH>/level0_folder?_file*',
@@ -701,14 +695,11 @@
         self.assertEquals(
             self.deliverer.get_analysis_status(),
             SAMPLEENTRY.get('analysis_status'))
-<<<<<<< HEAD
         dbmock.assert_called_with(self.projectid, SAMPLEENTRY.get('sampleid'))
-=======
-        dbmock.assert_called_with(self.projectid,SAMPLEENTRY.get('sampleid'))
 
     def test_create_sample_report(self):
         """ creating the sample report """
-        with mock.patch.object(deliver,'call_external_command') as syscall:
+        with mock.patch.object(deliver, 'call_external_command') as syscall:
             self.deliverer.create_report()
             self.assertEqual(
                 " ".join(syscall.call_args_list[0][0][0]),
@@ -718,5 +709,4 @@
             self.assertEqual(
                 " ".join(syscall.call_args_list[1][0][0][:-1]),
                 "{} --samples_extra".format(
-                    SAMPLECFG['deliver']['report_aggregate']))
->>>>>>> 38525cc2
+                    SAMPLECFG['deliver']['report_aggregate']))