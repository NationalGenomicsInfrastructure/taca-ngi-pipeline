--- conflicted
+++ resolved
@@ -288,9 +288,6 @@
         self.assertItemsEqual(
             [obs for obs in self.deliverer.gather_files()],
             expected)
-<<<<<<< HEAD
-    
-=======
             
     def test_gather_files9(self):
         """ Do not attempt to process broken symlinks """
@@ -307,7 +304,6 @@
         observed = [p for p,_,_ in self.deliverer.gather_files()]
         self.assertItemsEqual(observed,expected)
 
->>>>>>> 00b78aad
     def test_stage_delivery1(self):
         """ The correct folder structure should be created and exceptions 
             handled gracefully
